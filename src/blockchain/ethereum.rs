--- conflicted
+++ resolved
@@ -20,15 +20,10 @@
 use web3::types::{H160, H520};
 use web3::Web3;
 
-<<<<<<< HEAD
-use super::types::address::{Address, AsAddress, FromAddress};
-use super::types::bytes::Bytes;
-use super::types::error::Error;
-use super::types::signature::{AsSignature, Signature};
-=======
 use blockchain::types::address::{Address, AsAddress, FromAddress};
+use blockchain::types::bytes::Bytes;
 use blockchain::types::error::{Error, ErrorKind};
->>>>>>> 7c91c721
+use blockchain::types::signature::{AsSignature, Signature};
 
 /// This struct stores a connection to an Ethereum node.
 pub struct Ethereum {
@@ -45,20 +40,8 @@
     /// # Arguments
     ///
     /// * `address` - The address of an ethereum node.
-<<<<<<< HEAD
     /// * `validator` - The address of the validator to sign and send messages from.
-    pub fn new(address: &str, validator: Address) -> Self {
-        let (event_loop, http) = Http::new(address).unwrap();
-        let web3 = Web3::new(http);
-
-        let password = rpassword::prompt_password_stdout(&format!(
-            "Please enter the password for account {:x}: ",
-            &validator,
-        )).unwrap();
-
-        let ethereum = Ethereum {
-=======
-    pub fn new(address: &str) -> Result<Self, Error> {
+    pub fn new(address: &str, validator: Address) -> Result<Self, Error> {
         let (event_loop, http) = match Http::new(address) {
             Ok((event_loop, http)) => (event_loop, http),
             Err(error) => {
@@ -68,21 +51,21 @@
         };
         let web3 = Web3::new(http);
 
-        Ok(Ethereum {
->>>>>>> 7c91c721
+        let password = rpassword::prompt_password_stdout(&format!(
+            "Please enter the password for account {:x}: ",
+            &validator,
+        )).unwrap();
+
+        let ethereum = Ethereum {
             web3,
             validator,
             password,
             _event_loop: event_loop,
-<<<<<<< HEAD
         };
 
         ethereum.unlock_account();
 
-        ethereum
-=======
-        })
->>>>>>> 7c91c721
+        Ok(ethereum)
     }
 
     /// Uses web3 to retrieve the accounts.
@@ -93,14 +76,10 @@
         let mut v = Vec::new();
 
         for h160 in addresses {
-<<<<<<< HEAD
             match h160.as_address() {
                 Ok(address) => v.push(address),
                 Err(error) => warn!("Unable to convert h160 to address: {}", error),
             }
-=======
-            v.push(h160.as_address())
->>>>>>> 7c91c721
         }
 
         v
