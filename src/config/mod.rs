// Copyright 2018 OpenST Ltd.
//
// Licensed under the Apache License, Version 2.0 (the "License");
// you may not use this file except in compliance with the License.
// You may obtain a copy of the License at
//
//    http://www.apache.org/licenses/LICENSE-2.0
//
// Unless required by applicable law or agreed to in writing, software
// distributed under the License is distributed on an "AS IS" BASIS,
// WITHOUT WARRANTIES OR CONDITIONS OF ANY KIND, either express or implied.
// See the License for the specific language governing permissions and
// limitations under the License.

//! This module handles all configuration of this library.

use blockchain::Address;
use std::env;
use std::error::Error;
use std::time::Duration;

// Environment variables and their defaults
const ENV_ORIGIN_ENDPOINT: &str = "MOSAIC_ORIGIN_ENDPOINT";
const DEFAULT_ORIGIN_ENDPOINT: &str = "http://127.0.0.1:8545";
const ENV_AUXILIARY_ENDPOINT: &str = "MOSAIC_AUXILIARY_ENDPOINT";
const DEFAULT_AUXILIARY_ENDPOINT: &str = "http://127.0.0.1:8546";
const ENV_ORIGIN_CORE_ADDRESS: &str = "MOSAIC_ORIGIN_CORE_ADDRESS";
const ENV_ORIGIN_VALIDATOR_ADDRESS: &str = "MOSAIC_ORIGIN_VALIDATOR_ADDRESS";
const ENV_AUXILIARY_VALIDATOR_ADDRESS: &str = "MOSAIC_AUXILIARY_VALIDATOR_ADDRESS";
<<<<<<< HEAD
const ENV_ORIGIN_BLOCK_STORE_ADDRESS: &str = "MOSAIC_ORIGIN_BLOCK_STORE_ADDRESS";
=======
const ENV_ORIGIN_POLLING_INTERVAL: &str = "MOSAIC_ORIGIN_POLLING_INTERVAL";
const DEFAULT_ORIGIN_POLLING_INTERVAL: &str = "1";
const ENV_AUXILIARY_POLLING_INTERVAL: &str = "MOSAIC_AUXILIARY_POLLING_INTERVAL";
const DEFAULT_AUXILIARY_POLLING_INTERVAL: &str = "1";
>>>>>>> 3977beb9

/// Global config for running a mosaic node.
#[derive(Default)]
pub struct Config {
    /// Address of the origin chain, e.g. "127.0.0.1:8485"
    origin_endpoint: String,
    /// Address of the auxiliary chain, e.g. "127.0.0.1:8486"
    auxiliary_endpoint: String,
    /// The address of a core address on origin.
    /// It is optional as it may not be needed depending on the mode that the node is run in.
    _origin_core_address: Option<Address>,
    /// The address that is used to send messages as a validator on origin.
    origin_validator_address: Address,
    /// The address that is used to send messages as a validator on auxiliary.
    auxiliary_validator_address: Address,
<<<<<<< HEAD
    /// The address of origin block store contract.
    origin_block_store_address: Address,
=======
    origin_polling_interval: Duration,
    auxiliary_polling_interval: Duration,
>>>>>>> 3977beb9
}

impl Config {
    /// Reads the configuration from environment variables and creates a new Config from them. In
    /// case an environment variable is not set, a default fallback will be used if available.
    ///
    /// # Returns
    ///
    /// Returns a configuration with the settings read from the environment.
    ///
    /// # Panics
    ///
    /// This function panics if a mandatory value cannot be read and there is no default.
    /// This function also panics if a value cannot be parsed into its appropriate type.
    pub fn new() -> Config {
        let origin_endpoint = match Self::read_environment_variable(
            ENV_ORIGIN_ENDPOINT,
            Some(DEFAULT_ORIGIN_ENDPOINT),
        ) {
            Some(origin_endpoint) => origin_endpoint,
            None => panic!("An origin endpoint must be set"),
        };
        let auxiliary_endpoint = match Self::read_environment_variable(
            ENV_AUXILIARY_ENDPOINT,
            Some(DEFAULT_AUXILIARY_ENDPOINT),
        ) {
            Some(auxiliary_endpoint) => auxiliary_endpoint,
            None => panic!("An auxiliary endpoint must be set"),
        };

        let origin_core_address =
            match Self::read_environment_variable(ENV_ORIGIN_CORE_ADDRESS, None) {
                Some(origin_core_address) => Some(
                    origin_core_address
                        .parse::<Address>()
                        .expect("The origin core address cannot be parsed"),
                ),
                None => None,
            };

        let origin_validator_address =
            match Self::read_environment_variable(ENV_ORIGIN_VALIDATOR_ADDRESS, None) {
                Some(origin_validator_address) => origin_validator_address
                    .parse::<Address>()
                    .expect("The origin validator address cannot be parsed"),
                None => panic!("An origin validator address must be set"),
            };

        let auxiliary_validator_address =
            match Self::read_environment_variable(ENV_AUXILIARY_VALIDATOR_ADDRESS, None) {
                Some(auxiliary_validator_address) => auxiliary_validator_address
                    .parse::<Address>()
                    .expect("The auxiliary validator address cannot be parsed"),
                None => panic!("An auxiliary validator address must be set"),
            };

<<<<<<< HEAD
        let origin_block_store_address =
            match Self::read_environment_variable(ENV_ORIGIN_BLOCK_STORE_ADDRESS, None) {
                Some(auxiliary_validator_address) => auxiliary_validator_address
                    .parse::<Address>()
                    .expect("The origin block store address cannot be parsed"),
                None => panic!("An origin block store address must be set"),
            };
=======
        let origin_polling_interval = match Self::read_environment_variable(
            ENV_ORIGIN_POLLING_INTERVAL,
            Some(DEFAULT_ORIGIN_POLLING_INTERVAL),
        ) {
            Some(origin_polling_interval) => match string_to_seconds(&origin_polling_interval) {
                Ok(duration) => duration,
                Err(error) => panic!(
                    "Could not parse given seconds '{}' to origin polling interval: {}",
                    origin_polling_interval, error
                ),
            },
            None => panic!("An origin polling period must be set"),
        };

        let auxiliary_polling_interval = match Self::read_environment_variable(
            ENV_AUXILIARY_POLLING_INTERVAL,
            Some(DEFAULT_AUXILIARY_POLLING_INTERVAL),
        ) {
            Some(auxiliary_polling_interval) => {
                match string_to_seconds(&auxiliary_polling_interval) {
                    Ok(duration) => duration,
                    Err(error) => panic!(
                        "Could not parse given seconds '{}' to origin polling interval: {}",
                        auxiliary_polling_interval, error
                    ),
                }
            }
            None => panic!("An auxiliary polling period must be set"),
        };
>>>>>>> 3977beb9

        Config {
            origin_endpoint,
            auxiliary_endpoint,
            _origin_core_address: origin_core_address,
            origin_validator_address,
            auxiliary_validator_address,
<<<<<<< HEAD
            origin_block_store_address
=======
            origin_polling_interval,
            auxiliary_polling_interval,
>>>>>>> 3977beb9
        }
    }

    /// Reads an environment variable and return the value if found or a default if given.
    ///
    /// # Arguments
    ///
    /// * `name` - The name of the environment variable.
    /// * `default_value` - An optional default value if the environment variable is not set.
    ///
    /// # Returns
    ///
    /// An optional string that is the value of the environment variable if set or the default if
    /// given.
    fn read_environment_variable(name: &str, default_value: Option<&str>) -> Option<String> {
        let value = match env::var(name) {
            Ok(value) => Some(value),
            Err(_) => match default_value {
                Some(default_value) => {
                    info!("No {} found, falling back to default.", name);
                    Some(default_value.to_owned())
                }
                None => None,
            },
        };

        info!(
            "Using {}: {}",
            name,
            match &value {
                Some(value) => value,
                None => "<not set>",
            }
        );

        value
    }

    /// Returns the origin endpoint set on this config.
    pub fn origin_endpoint(&self) -> &String {
        &self.origin_endpoint
    }

    /// Returns the auxiliary endpoint set on this config.
    pub fn auxiliary_endpoint(&self) -> &String {
        &self.auxiliary_endpoint
    }

    /// Returns the origin validator address set on this config.
    pub fn origin_validator_address(&self) -> Address {
        self.origin_validator_address
    }

    /// Returns the auxiliary validator address set on this config.
    pub fn auxiliary_validator_address(&self) -> Address {
        self.auxiliary_validator_address
    }

<<<<<<< HEAD
    /// Returns the address of origin block store.
    pub fn origin_block_store_address(&self) -> Address {
        self.origin_block_store_address
    }
=======
    pub fn origin_polling_interval(&self) -> Duration {
        self.origin_polling_interval
    }

    pub fn auxiliary_polling_interval(&self) -> Duration {
        self.auxiliary_polling_interval
    }
}

/// Parses a string of numbers into a duration in seconds.
/// For example, if the string is "15", then the function will return a duration that represents 15
/// seconds.
///
/// # Arguments
///
/// * `string` - A string that holds a number, e.g. "15".
fn string_to_seconds(string: &str) -> Result<Duration, Box<Error>> {
    let seconds = try!(string.parse::<u64>());

    Ok(Duration::from_secs(seconds))
>>>>>>> 3977beb9
}

#[cfg(test)]
mod test {
    use super::*;

    #[test]
    fn the_config_reads_the_environment_variables() {
        // Testing that the config falls back to the default values.

        // These must be set without a fallback. Mandatory.
        env::set_var(
            ENV_ORIGIN_VALIDATOR_ADDRESS,
            "6789012345678901234567890123456789012345",
        );
        env::set_var(
            ENV_AUXILIARY_VALIDATOR_ADDRESS,
            "1234567890123456789012345678901234567890",
        );
<<<<<<< HEAD
        env::set_var(
            ENV_ORIGIN_BLOCK_STORE_ADDRESS,
            "5678901234123456789012345678901234567890",
        );
=======

        let config = Config::new();
        assert_eq!(
            config.origin_endpoint,
            DEFAULT_ORIGIN_ENDPOINT.to_owned(),
            "Did not set the default origin endpoint when no ENV var set.",
        );
        assert_eq!(
            config.auxiliary_endpoint,
            DEFAULT_AUXILIARY_ENDPOINT.to_owned(),
            "Did not set the default auxiliary endpoint when no ENV var set.",
        );

        // Testing that set values are read.
        // Testing both cases in one test method so that there is no race condition between setting
        // and removing env variables, as rust runs test methods in parallel.

>>>>>>> 3977beb9
        let expected_origin_endpoint = "10.0.0.1";
        env::set_var(ENV_ORIGIN_ENDPOINT, expected_origin_endpoint);

        let config = Config::new();
        assert_eq!(
            config.origin_endpoint, expected_origin_endpoint,
            "Did not read the origin endpoint {}, but {} instead",
            expected_origin_endpoint, config.origin_endpoint,
        );
        assert_eq!(
            config.origin_validator_address(),
            "6789012345678901234567890123456789012345"
                .parse::<Address>()
                .unwrap()
        );
        assert_eq!(
            config.auxiliary_validator_address(),
            "1234567890123456789012345678901234567890"
                .parse::<Address>()
                .unwrap()
        );
        assert_eq!(
            config.origin_block_store_address(),
            "5678901234123456789012345678901234567890"
                .parse::<Address>()
                .unwrap()
        );
        env::set_var(ENV_ORIGIN_ENDPOINT, "10.0.0.1");
        let config = Config::new();
        assert_eq!(config.origin_endpoint, "10.0.0.1");
        // Assert also that it does not overwrite the wrong configuration value.
        assert_eq!(
            config.auxiliary_endpoint,
            DEFAULT_AUXILIARY_ENDPOINT.to_owned()
        );

        let expected_auxiliary_endpoint = "10.0.0.2";
        env::set_var(ENV_AUXILIARY_ENDPOINT, expected_auxiliary_endpoint);
        let config = Config::new();
        assert_eq!(
            config.origin_endpoint, expected_origin_endpoint,
            "Did not read the origin endpoint {}, but {} instead",
            expected_origin_endpoint, config.origin_endpoint,
        );
        assert_eq!(
            config.auxiliary_endpoint, expected_auxiliary_endpoint,
            "Did not read the auxiliary endpoint {}, but {} instead",
            expected_auxiliary_endpoint, config.auxiliary_endpoint,
        );

        env::remove_var(ENV_ORIGIN_ENDPOINT);
        env::remove_var(ENV_AUXILIARY_ENDPOINT);
        env::remove_var(ENV_ORIGIN_VALIDATOR_ADDRESS);
        env::remove_var(ENV_AUXILIARY_VALIDATOR_ADDRESS);
        env::remove_var(ENV_ORIGIN_BLOCK_STORE_ADDRESS);
    }
<<<<<<< HEAD

    #[test]
    fn the_config_falls_back_to_the_default() {
        // These must be set without a fallback
        env::set_var(
            ENV_ORIGIN_VALIDATOR_ADDRESS,
            "6789012345678901234567890123456789012345",
        );
        env::set_var(
            ENV_AUXILIARY_VALIDATOR_ADDRESS,
            "1234567890123456789012345678901234567890",
        );
        env::set_var(
            ENV_ORIGIN_BLOCK_STORE_ADDRESS,
            "5678901234123456789012345678901234567890",
        );

        let config = Config::new();
        assert_eq!(
            config.origin_endpoint,
            DEFAULT_ORIGIN_ENDPOINT.to_owned(),
            "Did not set the default origin endpoint when no ENV var set.",
        );
        assert_eq!(
            config.auxiliary_endpoint,
            DEFAULT_AUXILIARY_ENDPOINT.to_owned(),
            "Did not set the default auxiliary endpoint when no ENV var set.",
        );

        env::remove_var(ENV_ORIGIN_VALIDATOR_ADDRESS);
        env::remove_var(ENV_AUXILIARY_VALIDATOR_ADDRESS);
    }
=======
>>>>>>> 3977beb9
}<|MERGE_RESOLUTION|>--- conflicted
+++ resolved
@@ -27,14 +27,11 @@
 const ENV_ORIGIN_CORE_ADDRESS: &str = "MOSAIC_ORIGIN_CORE_ADDRESS";
 const ENV_ORIGIN_VALIDATOR_ADDRESS: &str = "MOSAIC_ORIGIN_VALIDATOR_ADDRESS";
 const ENV_AUXILIARY_VALIDATOR_ADDRESS: &str = "MOSAIC_AUXILIARY_VALIDATOR_ADDRESS";
-<<<<<<< HEAD
 const ENV_ORIGIN_BLOCK_STORE_ADDRESS: &str = "MOSAIC_ORIGIN_BLOCK_STORE_ADDRESS";
-=======
 const ENV_ORIGIN_POLLING_INTERVAL: &str = "MOSAIC_ORIGIN_POLLING_INTERVAL";
 const DEFAULT_ORIGIN_POLLING_INTERVAL: &str = "1";
 const ENV_AUXILIARY_POLLING_INTERVAL: &str = "MOSAIC_AUXILIARY_POLLING_INTERVAL";
 const DEFAULT_AUXILIARY_POLLING_INTERVAL: &str = "1";
->>>>>>> 3977beb9
 
 /// Global config for running a mosaic node.
 #[derive(Default)]
@@ -50,13 +47,10 @@
     origin_validator_address: Address,
     /// The address that is used to send messages as a validator on auxiliary.
     auxiliary_validator_address: Address,
-<<<<<<< HEAD
     /// The address of origin block store contract.
     origin_block_store_address: Address,
-=======
     origin_polling_interval: Duration,
     auxiliary_polling_interval: Duration,
->>>>>>> 3977beb9
 }
 
 impl Config {
@@ -113,7 +107,7 @@
                 None => panic!("An auxiliary validator address must be set"),
             };
 
-<<<<<<< HEAD
+
         let origin_block_store_address =
             match Self::read_environment_variable(ENV_ORIGIN_BLOCK_STORE_ADDRESS, None) {
                 Some(auxiliary_validator_address) => auxiliary_validator_address
@@ -121,7 +115,7 @@
                     .expect("The origin block store address cannot be parsed"),
                 None => panic!("An origin block store address must be set"),
             };
-=======
+
         let origin_polling_interval = match Self::read_environment_variable(
             ENV_ORIGIN_POLLING_INTERVAL,
             Some(DEFAULT_ORIGIN_POLLING_INTERVAL),
@@ -151,7 +145,6 @@
             }
             None => panic!("An auxiliary polling period must be set"),
         };
->>>>>>> 3977beb9
 
         Config {
             origin_endpoint,
@@ -159,12 +152,9 @@
             _origin_core_address: origin_core_address,
             origin_validator_address,
             auxiliary_validator_address,
-<<<<<<< HEAD
-            origin_block_store_address
-=======
+            origin_block_store_address,
             origin_polling_interval,
             auxiliary_polling_interval,
->>>>>>> 3977beb9
         }
     }
 
@@ -223,12 +213,11 @@
         self.auxiliary_validator_address
     }
 
-<<<<<<< HEAD
     /// Returns the address of origin block store.
     pub fn origin_block_store_address(&self) -> Address {
         self.origin_block_store_address
     }
-=======
+
     pub fn origin_polling_interval(&self) -> Duration {
         self.origin_polling_interval
     }
@@ -249,7 +238,6 @@
     let seconds = try!(string.parse::<u64>());
 
     Ok(Duration::from_secs(seconds))
->>>>>>> 3977beb9
 }
 
 #[cfg(test)]
@@ -269,12 +257,10 @@
             ENV_AUXILIARY_VALIDATOR_ADDRESS,
             "1234567890123456789012345678901234567890",
         );
-<<<<<<< HEAD
         env::set_var(
             ENV_ORIGIN_BLOCK_STORE_ADDRESS,
             "5678901234123456789012345678901234567890",
         );
-=======
 
         let config = Config::new();
         assert_eq!(
@@ -292,7 +278,6 @@
         // Testing both cases in one test method so that there is no race condition between setting
         // and removing env variables, as rust runs test methods in parallel.
 
->>>>>>> 3977beb9
         let expected_origin_endpoint = "10.0.0.1";
         env::set_var(ENV_ORIGIN_ENDPOINT, expected_origin_endpoint);
 
@@ -320,6 +305,7 @@
                 .parse::<Address>()
                 .unwrap()
         );
+
         env::set_var(ENV_ORIGIN_ENDPOINT, "10.0.0.1");
         let config = Config::new();
         assert_eq!(config.origin_endpoint, "10.0.0.1");
@@ -347,41 +333,5 @@
         env::remove_var(ENV_AUXILIARY_ENDPOINT);
         env::remove_var(ENV_ORIGIN_VALIDATOR_ADDRESS);
         env::remove_var(ENV_AUXILIARY_VALIDATOR_ADDRESS);
-        env::remove_var(ENV_ORIGIN_BLOCK_STORE_ADDRESS);
-    }
-<<<<<<< HEAD
-
-    #[test]
-    fn the_config_falls_back_to_the_default() {
-        // These must be set without a fallback
-        env::set_var(
-            ENV_ORIGIN_VALIDATOR_ADDRESS,
-            "6789012345678901234567890123456789012345",
-        );
-        env::set_var(
-            ENV_AUXILIARY_VALIDATOR_ADDRESS,
-            "1234567890123456789012345678901234567890",
-        );
-        env::set_var(
-            ENV_ORIGIN_BLOCK_STORE_ADDRESS,
-            "5678901234123456789012345678901234567890",
-        );
-
-        let config = Config::new();
-        assert_eq!(
-            config.origin_endpoint,
-            DEFAULT_ORIGIN_ENDPOINT.to_owned(),
-            "Did not set the default origin endpoint when no ENV var set.",
-        );
-        assert_eq!(
-            config.auxiliary_endpoint,
-            DEFAULT_AUXILIARY_ENDPOINT.to_owned(),
-            "Did not set the default auxiliary endpoint when no ENV var set.",
-        );
-
-        env::remove_var(ENV_ORIGIN_VALIDATOR_ADDRESS);
-        env::remove_var(ENV_AUXILIARY_VALIDATOR_ADDRESS);
-    }
-=======
->>>>>>> 3977beb9
+    }
 }